// The UnitLibrary contains plans to load each valid Unit.  Units may
// not actually be selected, e.g. if they aren't compatible.

use std::cell::RefCell;
use std::collections::HashMap;
use std::sync::{Arc, Mutex};

use config::Config;
use unit::{UnitKind, UnitName};
use unitbroadcaster::{UnitBroadcaster, UnitCategoryEvent, UnitEvent, UnitStatus, UnitStatusEvent};
use unitmanager::UnitManager;
use units::interface::InterfaceDescription;
use units::jig::{JigDescription};
use units::logger::LoggerDescription;
use units::scenario::{ScenarioDescription};
use units::test::{TestDescription};

macro_rules! process_if {
    ($slf:ident, $name:ident, $status:ident, $tstkind:path, $path:ident, $trgt:ident, $desc:ident) => {
        if $name.kind() == &$tstkind {
            // Add the unit name to a list of "dirty units" that will be checked during "rescan()"
            $slf.mark_dirty($name);
            match $trgt::from_path($path) {
                Err(e) => {
                    let status = UnitStatus::LoadFailed(format!("{}", e));

                    $slf.broadcaster
                        .broadcast(&UnitEvent::Status(UnitStatusEvent::new_load_failed($name, format!("{}", e))));
                    // Add an entry to the status to report unit failure.
                    $slf.unit_status
                        .borrow_mut()
                        .insert($name.clone(), status);
                },
                Ok(description) => {
                    // Insert it into the description table
                    $slf.$desc.borrow_mut().insert($name.clone(), description);

                    // Add an entry to the status to determine whether this unit is new or not.
                    $slf.unit_status
                        .borrow_mut()
                        .insert($name.clone(), $status.clone());

                    $slf.broadcaster
                        .broadcast(&UnitEvent::Category(UnitCategoryEvent::new($tstkind,
                                                                            &format!(
                                "Number of units \
                                on disk: {}",
                                $slf.$desc.borrow().len()
                            ))));
                }
            }
        }
    }
}

macro_rules! load_units_for_activation {
    ($slf:ident, $statuses:ident, $dirty:ident, $descriptions:ident, $load:ident) => {
        {
            let mut to_remove = vec![];
            for (id, _) in $slf.$dirty.borrow().iter() {
                let load_result = {
                    let status = $statuses.get(id);
                    if status.is_none() {
                        to_remove.push(id.clone());
                        continue;
                    }
                    let status = status.unwrap();

                    let descriptions = $slf.$descriptions.borrow();
                    let description = descriptions.get(id);
                    if description.is_none() {
                        to_remove.push(id.clone());
                        continue;
                    }
                    let description = description.unwrap();

                    $slf.unit_manager.borrow_mut().unload(id);

                    match status {
                        &UnitStatus::LoadStarted(_) => $slf.unit_manager.borrow_mut().$load(description),
                        &UnitStatus::UpdateStarted(_) => $slf.unit_manager.borrow_mut().$load(description),
                        x => panic!("Unexpected unit status: {}", x),
                    }
                };

                if let Err(e) = load_result {
                    $statuses.insert(id.clone(), UnitStatus::LoadFailed(format!("{}", e)));
                    to_remove.push(id.clone());
                }
            }
            let mut dirty = $slf.$dirty.borrow_mut();
            for id in to_remove {
                dirty.remove(&id);
            }
        }
    }
}

macro_rules! select_and_activate_units {
    ($slf:ident, $dirty:ident) => {
        {
            for (id, _) in $slf.$dirty.borrow().iter() {
                $slf.unit_manager.borrow_mut().select(id);
                $slf.unit_manager.borrow_mut().activate(id);
            }
            $slf.$dirty.borrow_mut().clear();
        }
    }
}

macro_rules! load_units {
    ($slf:ident, $statuses:ident, $dirty:ident, $descriptions:ident, $load:ident) => {
        load_units_for_activation!($slf, $statuses, $dirty, $descriptions, $load);
        $slf.$dirty.borrow_mut().clear();
    }
}

pub struct UnitLibrary {
    broadcaster: UnitBroadcaster,

    /// The unit status is used to determine whether to reload units or not.
    unit_status: RefCell<HashMap<UnitName, UnitStatus>>,

    /// Currently available interface descriptions.  The interfaces they describe might not be valid.
    interface_descriptions: RefCell<HashMap<UnitName, InterfaceDescription>>,

    /// Currently available jig descriptions.  The jigs they describe might not be valid.
    jig_descriptions: RefCell<HashMap<UnitName, JigDescription>>,

    /// Currently available logger descriptions.
    logger_descriptions: RefCell<HashMap<UnitName, LoggerDescription>>,

    /// Currently available scenario descriptions.  The scenarios they describe might not be valid.
    scenario_descriptions: RefCell<HashMap<UnitName, ScenarioDescription>>,

    /// Currently available test descriptions.  The tests they describe might not be valid.
    test_descriptions: RefCell<HashMap<UnitName, TestDescription>>,

    /// A list of unit names that must be checked when a rescan() is performed.
    dirty_interfaces: RefCell<HashMap<UnitName, ()>>,
    dirty_jigs: RefCell<HashMap<UnitName, ()>>,
    dirty_loggers: RefCell<HashMap<UnitName, ()>>,
    dirty_scenarios: RefCell<HashMap<UnitName, ()>>,
    dirty_tests: RefCell<HashMap<UnitName, ()>>,

    /// The object in charge of keeping track of units in-memory.
    unit_manager: RefCell<UnitManager>,
}

impl UnitLibrary {
    pub fn new(broadcaster: &UnitBroadcaster, config: &Arc<Mutex<Config>>) -> Self {
        UnitLibrary {
            broadcaster: broadcaster.clone(),
            unit_status: RefCell::new(HashMap::new()),

            interface_descriptions: RefCell::new(HashMap::new()),
            jig_descriptions: RefCell::new(HashMap::new()),
            logger_descriptions: RefCell::new(HashMap::new()),
            scenario_descriptions: RefCell::new(HashMap::new()),
            test_descriptions: RefCell::new(HashMap::new()),

            dirty_interfaces: RefCell::new(HashMap::new()),
            dirty_jigs: RefCell::new(HashMap::new()),
            dirty_loggers: RefCell::new(HashMap::new()),
            dirty_scenarios: RefCell::new(HashMap::new()),
            dirty_tests: RefCell::new(HashMap::new()),

            unit_manager: RefCell::new(UnitManager::new(broadcaster, config)),
        }
    }

    fn mark_dirty(&self, name: &UnitName) {
        // Add the unit name to a list of "dirty units" that will be checked during "rescan()"
        match name.kind() {
            &UnitKind::Interface => self.dirty_interfaces.borrow_mut().insert(name.clone(), ()),
            &UnitKind::Jig => self.dirty_jigs.borrow_mut().insert(name.clone(), ()),
            &UnitKind::Test => self.dirty_tests.borrow_mut().insert(name.clone(), ()),
            &UnitKind::Scenario => self.dirty_scenarios.borrow_mut().insert(name.clone(), ()),
            &UnitKind::Internal => None,
        };
    }

    /// Examine all of the loaded units and ensure they can be loaded.
    ///
    /// Each unit type must be handled differently.
    ///
    /// 1. Mark every Interface, Scenario or Test that depends on a dirty jig as dirty.
    ///    That way, they will be rescanned.
    /// 2. Mark every Scenario that uses a dirty Test as dirty.
    ///    That way, scenario dependency graphs will be re-evaluated.
    /// 3. Delete any "dirty" objects that were Deleted.
    /// 4. Select all Jigs that are valid.
    /// 5. Select all Interfaces that are valid.
    /// 6. Select all Tests that are compatible with this Jig.
    /// 7. Select all Scenarios.
    /// 8. Activate all Jigs (only the last one will be 'active')
    /// 9. Activate all Interfaces.
    pub fn rescan(&mut self) {
        self.broadcaster.broadcast(&UnitEvent::RescanStart);
        let mut statuses = self.unit_status.borrow_mut();

        // 1. Go through jigs and mark dependent scenarios and tests as dirty.
        for (jig_name, _) in self.dirty_jigs.borrow().iter() {
            for (test_name, test_description) in self.test_descriptions.borrow().iter() {
                if test_description.supports_jig(jig_name) {
                    self.dirty_tests.borrow_mut().insert(test_name.clone(), ());
                }
            }

            for (scenario_name, scenario_description) in self.scenario_descriptions
                .borrow()
                .iter() {
                if scenario_description.supports_jig(jig_name) {
                    self.dirty_scenarios
                        .borrow_mut()
                        .insert(scenario_name.clone(), ());
                }
            }

            for (interface_name, interface_description) in self.interface_descriptions
                .borrow()
                .iter() {
                if interface_description.supports_jig(jig_name) {
                    self.dirty_interfaces.borrow_mut().insert(interface_name.clone(), ());
                }
            }

            for (logger_name, logger_description) in self.logger_descriptions
                .borrow()
                .iter() {
                if logger_description.supports_jig(jig_name) {
                    self.dirty_loggers.borrow_mut().insert(logger_name.clone(), ());
                }
            }
        }

        // 2. Go through tests and mark scenarios as dirty.
        for (test_name, _) in self.dirty_tests.borrow().iter() {
            let unit_manager = self.unit_manager.borrow();
            let scenarios_rc = unit_manager.get_scenarios();
            let scenarios = scenarios_rc.borrow();
            for (scenario_name, scenario) in scenarios.iter() {
                if scenario.borrow().uses_test(test_name) {
                    self.dirty_scenarios
                        .borrow_mut()
                        .insert(scenario_name.clone(), ());
                }
            }
        }

        // 3. Delete any "dirty" objects that were Deleted.
        {
            let mut to_remove = vec![];
            for (id, _) in self.dirty_jigs.borrow().iter() {
                match *statuses.get(id).expect("Unable to find dirty jig in status list") {
                    UnitStatus::UnloadStarted(_) | UnitStatus::LoadFailed(_) => {
                        self.jig_descriptions.borrow_mut().remove(id);
                        self.unit_manager.borrow_mut().unload(id);
                        to_remove.push(id.clone());
                    }
                    _ => (),
                }
            }
            for (id, _) in self.dirty_tests.borrow().iter() {
                match *statuses.get(id).expect("Unable to find dirty test in status list") {
                    UnitStatus::UnloadStarted(_) | UnitStatus::LoadFailed(_) => {
                        self.test_descriptions.borrow_mut().remove(id);
                        self.unit_manager.borrow_mut().unload(id);
                        to_remove.push(id.clone());
                    }
                    _ => (),
                }
            }
            for (id, _) in self.dirty_scenarios.borrow().iter() {
                match *statuses.get(id).expect("Unable to find dirty scenario in status list") {
                    UnitStatus::UnloadStarted(_) | UnitStatus::LoadFailed(_) => {
                        self.scenario_descriptions.borrow_mut().remove(id);
                        self.unit_manager.borrow_mut().unload(id);
                        to_remove.push(id.clone());
                    }
                    _ => (),
                }
            }
            for (id, _) in self.dirty_interfaces.borrow().iter() {
                match *statuses.get(id).expect("Unable to find dirty interface in status list") {
                    UnitStatus::UnloadStarted(_) | UnitStatus::LoadFailed(_) => {
                        self.interface_descriptions.borrow_mut().remove(id);
                        self.unit_manager.borrow_mut().unload(id);
                        to_remove.push(id.clone());
                    }
                    _ => (),
                }
            }

            for id in to_remove {
                match *id.kind() {
                    UnitKind::Jig => self.dirty_jigs.borrow_mut().remove(&id),
                    UnitKind::Test => self.dirty_tests.borrow_mut().remove(&id),
                    UnitKind::Scenario => self.dirty_scenarios.borrow_mut().remove(&id),
                    UnitKind::Interface => self.dirty_interfaces.borrow_mut().remove(&id),
                    UnitKind::Internal => None,
                };
                statuses.remove(&id);
            }
        }
        for (id, _) in self.dirty_loggers.borrow().iter() {
            if let &UnitStatus::UnloadStarted(_) = statuses.get(id).expect("Unable to find status in dirty logger list") {
                self.logger_descriptions.borrow_mut().remove(id);
                self.unit_manager.borrow_mut().unload(id);
                statuses.remove(id);
            }
        }

        // 4. Load all Jigs that are valid.
        load_units_for_activation!(self, statuses, dirty_jigs, jig_descriptions, load_jig);

        // 5. Load all Interfaces that are compatible with this Jig.
        load_units_for_activation!(self, statuses, dirty_interfaces, interface_descriptions, load_interface);

        // 6. Load all loggers that are compatible with this Jig.
        load_units_for_activation!(self, statuses, dirty_loggers, logger_descriptions, load_logger);

        // 7. Load all Tests that are compatible with this Jig.
        load_units!(self, statuses, dirty_tests, test_descriptions, load_test);

        // 8. Load all Scenarios that are compatible with this Jig.
        load_units!(self, statuses, dirty_scenarios, scenario_descriptions, load_scenario);

        // 9. Activate all jigs that were just loaded.
        select_and_activate_units!(self, dirty_jigs);

        // 10. Activate all interfaces that were just loaded.
        select_and_activate_units!(self, dirty_interfaces);

        // 11. Activate all loggers that were just loaded.
        select_and_activate_units!(self, dirty_loggers);

        // 12. Prepare any defaults that need loading (i.e. jigs, scenarios, etc.)
        self.unit_manager.borrow_mut().refresh_defaults();

        self.broadcaster.broadcast(&UnitEvent::RescanFinish);
    }

    pub fn process_message(&mut self, evt: &UnitEvent) {
        match evt {
            &UnitEvent::Status(ref msg) =>  {
                let &UnitStatusEvent {ref name, ref status} = msg;

                match status {
                    &UnitStatus::LoadStarted(ref path) => {
<<<<<<< HEAD
                        process_if!(self, name, status, UnitKind::Interface, path, InterfaceDescription, dirty_interfaces, interface_descriptions);
                        process_if!(self, name, status, UnitKind::Jig, path, JigDescription, dirty_jigs, jig_descriptions);
                        process_if!(self, name, status, UnitKind::Logger, path, LoggerDescription, dirty_loggers, logger_descriptions);
                        process_if!(self, name, status, UnitKind::Test, path, TestDescription, dirty_tests, test_descriptions);
                        process_if!(self, name, status, UnitKind::Scenario, path, ScenarioDescription, dirty_scenarios, scenario_descriptions);
                    }
                    &UnitStatus::UpdateStarted(ref path) => {
                        process_if!(self, name, status, UnitKind::Interface, path, InterfaceDescription, dirty_interfaces, interface_descriptions);
                        process_if!(self, name, status, UnitKind::Jig, path, JigDescription, dirty_jigs, jig_descriptions);
                        process_if!(self, name, status, UnitKind::Logger, path, LoggerDescription, dirty_loggers, logger_descriptions);
                        process_if!(self, name, status, UnitKind::Scenario, path, ScenarioDescription, dirty_scenarios, scenario_descriptions);
                        process_if!(self, name, status, UnitKind::Test, path, TestDescription, dirty_tests, test_descriptions);
=======
                        process_if!(self, name, status, UnitKind::Jig, path, JigDescription, jig_descriptions);
                        process_if!(self, name, status, UnitKind::Interface, path, InterfaceDescription, interface_descriptions);
                        process_if!(self, name, status, UnitKind::Test, path, TestDescription, test_descriptions);
                        process_if!(self, name, status, UnitKind::Scenario, path, ScenarioDescription, scenario_descriptions);
                    }
                    &UnitStatus::UpdateStarted(ref path) => {
                        process_if!(self, name, status, UnitKind::Jig, path, JigDescription, jig_descriptions);
                        process_if!(self, name, status, UnitKind::Interface, path, InterfaceDescription, interface_descriptions);
                        process_if!(self, name, status, UnitKind::Test, path, TestDescription, test_descriptions);
                        process_if!(self, name, status, UnitKind::Scenario, path, ScenarioDescription, scenario_descriptions);
>>>>>>> af5e24e8
                    }
                    &UnitStatus::UnloadStarted(ref path) => {
                        self.unit_status
                            .borrow_mut()
                            .insert(name.clone(), UnitStatus::UnloadStarted(path.clone()));
<<<<<<< HEAD
                        match name.kind() {
                            &UnitKind::Interface => self.dirty_interfaces.borrow_mut().insert(name.clone(), ()),
                            &UnitKind::Jig => self.dirty_jigs.borrow_mut().insert(name.clone(), ()),
                            &UnitKind::Logger => self.dirty_loggers.borrow_mut().insert(name.clone(), ()),
                            &UnitKind::Test => self.dirty_tests.borrow_mut().insert(name.clone(), ()),
                            &UnitKind::Scenario => self.dirty_scenarios.borrow_mut().insert(name.clone(), ()),
                            &UnitKind::Internal => None,
                        };
=======
                        self.mark_dirty(name);
>>>>>>> af5e24e8
                    },
                    _ => (),
                }
            },
            &UnitEvent::RescanRequest => self.rescan(),
            _ => (),
        }

        // Also pass the message on to the unit manager.
        self.unit_manager.borrow().process_message(evt);
    }
}
<|MERGE_RESOLUTION|>--- conflicted
+++ resolved
@@ -1,404 +1,386 @@
-// The UnitLibrary contains plans to load each valid Unit.  Units may
-// not actually be selected, e.g. if they aren't compatible.
-
-use std::cell::RefCell;
-use std::collections::HashMap;
-use std::sync::{Arc, Mutex};
-
-use config::Config;
-use unit::{UnitKind, UnitName};
-use unitbroadcaster::{UnitBroadcaster, UnitCategoryEvent, UnitEvent, UnitStatus, UnitStatusEvent};
-use unitmanager::UnitManager;
-use units::interface::InterfaceDescription;
-use units::jig::{JigDescription};
-use units::logger::LoggerDescription;
-use units::scenario::{ScenarioDescription};
-use units::test::{TestDescription};
-
-macro_rules! process_if {
-    ($slf:ident, $name:ident, $status:ident, $tstkind:path, $path:ident, $trgt:ident, $desc:ident) => {
-        if $name.kind() == &$tstkind {
-            // Add the unit name to a list of "dirty units" that will be checked during "rescan()"
-            $slf.mark_dirty($name);
-            match $trgt::from_path($path) {
-                Err(e) => {
-                    let status = UnitStatus::LoadFailed(format!("{}", e));
-
-                    $slf.broadcaster
-                        .broadcast(&UnitEvent::Status(UnitStatusEvent::new_load_failed($name, format!("{}", e))));
-                    // Add an entry to the status to report unit failure.
-                    $slf.unit_status
-                        .borrow_mut()
-                        .insert($name.clone(), status);
-                },
-                Ok(description) => {
-                    // Insert it into the description table
-                    $slf.$desc.borrow_mut().insert($name.clone(), description);
-
-                    // Add an entry to the status to determine whether this unit is new or not.
-                    $slf.unit_status
-                        .borrow_mut()
-                        .insert($name.clone(), $status.clone());
-
-                    $slf.broadcaster
-                        .broadcast(&UnitEvent::Category(UnitCategoryEvent::new($tstkind,
-                                                                            &format!(
-                                "Number of units \
-                                on disk: {}",
-                                $slf.$desc.borrow().len()
-                            ))));
-                }
-            }
-        }
-    }
-}
-
-macro_rules! load_units_for_activation {
-    ($slf:ident, $statuses:ident, $dirty:ident, $descriptions:ident, $load:ident) => {
-        {
-            let mut to_remove = vec![];
-            for (id, _) in $slf.$dirty.borrow().iter() {
-                let load_result = {
-                    let status = $statuses.get(id);
-                    if status.is_none() {
-                        to_remove.push(id.clone());
-                        continue;
-                    }
-                    let status = status.unwrap();
-
-                    let descriptions = $slf.$descriptions.borrow();
-                    let description = descriptions.get(id);
-                    if description.is_none() {
-                        to_remove.push(id.clone());
-                        continue;
-                    }
-                    let description = description.unwrap();
-
-                    $slf.unit_manager.borrow_mut().unload(id);
-
-                    match status {
-                        &UnitStatus::LoadStarted(_) => $slf.unit_manager.borrow_mut().$load(description),
-                        &UnitStatus::UpdateStarted(_) => $slf.unit_manager.borrow_mut().$load(description),
-                        x => panic!("Unexpected unit status: {}", x),
-                    }
-                };
-
-                if let Err(e) = load_result {
-                    $statuses.insert(id.clone(), UnitStatus::LoadFailed(format!("{}", e)));
-                    to_remove.push(id.clone());
-                }
-            }
-            let mut dirty = $slf.$dirty.borrow_mut();
-            for id in to_remove {
-                dirty.remove(&id);
-            }
-        }
-    }
-}
-
-macro_rules! select_and_activate_units {
-    ($slf:ident, $dirty:ident) => {
-        {
-            for (id, _) in $slf.$dirty.borrow().iter() {
-                $slf.unit_manager.borrow_mut().select(id);
-                $slf.unit_manager.borrow_mut().activate(id);
-            }
-            $slf.$dirty.borrow_mut().clear();
-        }
-    }
-}
-
-macro_rules! load_units {
-    ($slf:ident, $statuses:ident, $dirty:ident, $descriptions:ident, $load:ident) => {
-        load_units_for_activation!($slf, $statuses, $dirty, $descriptions, $load);
-        $slf.$dirty.borrow_mut().clear();
-    }
-}
-
-pub struct UnitLibrary {
-    broadcaster: UnitBroadcaster,
-
-    /// The unit status is used to determine whether to reload units or not.
-    unit_status: RefCell<HashMap<UnitName, UnitStatus>>,
-
-    /// Currently available interface descriptions.  The interfaces they describe might not be valid.
-    interface_descriptions: RefCell<HashMap<UnitName, InterfaceDescription>>,
-
-    /// Currently available jig descriptions.  The jigs they describe might not be valid.
-    jig_descriptions: RefCell<HashMap<UnitName, JigDescription>>,
-
-    /// Currently available logger descriptions.
-    logger_descriptions: RefCell<HashMap<UnitName, LoggerDescription>>,
-
-    /// Currently available scenario descriptions.  The scenarios they describe might not be valid.
-    scenario_descriptions: RefCell<HashMap<UnitName, ScenarioDescription>>,
-
-    /// Currently available test descriptions.  The tests they describe might not be valid.
-    test_descriptions: RefCell<HashMap<UnitName, TestDescription>>,
-
-    /// A list of unit names that must be checked when a rescan() is performed.
-    dirty_interfaces: RefCell<HashMap<UnitName, ()>>,
-    dirty_jigs: RefCell<HashMap<UnitName, ()>>,
-    dirty_loggers: RefCell<HashMap<UnitName, ()>>,
-    dirty_scenarios: RefCell<HashMap<UnitName, ()>>,
-    dirty_tests: RefCell<HashMap<UnitName, ()>>,
-
-    /// The object in charge of keeping track of units in-memory.
-    unit_manager: RefCell<UnitManager>,
-}
-
-impl UnitLibrary {
-    pub fn new(broadcaster: &UnitBroadcaster, config: &Arc<Mutex<Config>>) -> Self {
-        UnitLibrary {
-            broadcaster: broadcaster.clone(),
-            unit_status: RefCell::new(HashMap::new()),
-
-            interface_descriptions: RefCell::new(HashMap::new()),
-            jig_descriptions: RefCell::new(HashMap::new()),
-            logger_descriptions: RefCell::new(HashMap::new()),
-            scenario_descriptions: RefCell::new(HashMap::new()),
-            test_descriptions: RefCell::new(HashMap::new()),
-
-            dirty_interfaces: RefCell::new(HashMap::new()),
-            dirty_jigs: RefCell::new(HashMap::new()),
-            dirty_loggers: RefCell::new(HashMap::new()),
-            dirty_scenarios: RefCell::new(HashMap::new()),
-            dirty_tests: RefCell::new(HashMap::new()),
-
-            unit_manager: RefCell::new(UnitManager::new(broadcaster, config)),
-        }
-    }
-
-    fn mark_dirty(&self, name: &UnitName) {
-        // Add the unit name to a list of "dirty units" that will be checked during "rescan()"
-        match name.kind() {
-            &UnitKind::Interface => self.dirty_interfaces.borrow_mut().insert(name.clone(), ()),
-            &UnitKind::Jig => self.dirty_jigs.borrow_mut().insert(name.clone(), ()),
-            &UnitKind::Test => self.dirty_tests.borrow_mut().insert(name.clone(), ()),
-            &UnitKind::Scenario => self.dirty_scenarios.borrow_mut().insert(name.clone(), ()),
-            &UnitKind::Internal => None,
-        };
-    }
-
-    /// Examine all of the loaded units and ensure they can be loaded.
-    ///
-    /// Each unit type must be handled differently.
-    ///
-    /// 1. Mark every Interface, Scenario or Test that depends on a dirty jig as dirty.
-    ///    That way, they will be rescanned.
-    /// 2. Mark every Scenario that uses a dirty Test as dirty.
-    ///    That way, scenario dependency graphs will be re-evaluated.
-    /// 3. Delete any "dirty" objects that were Deleted.
-    /// 4. Select all Jigs that are valid.
-    /// 5. Select all Interfaces that are valid.
-    /// 6. Select all Tests that are compatible with this Jig.
-    /// 7. Select all Scenarios.
-    /// 8. Activate all Jigs (only the last one will be 'active')
-    /// 9. Activate all Interfaces.
-    pub fn rescan(&mut self) {
-        self.broadcaster.broadcast(&UnitEvent::RescanStart);
-        let mut statuses = self.unit_status.borrow_mut();
-
-        // 1. Go through jigs and mark dependent scenarios and tests as dirty.
-        for (jig_name, _) in self.dirty_jigs.borrow().iter() {
-            for (test_name, test_description) in self.test_descriptions.borrow().iter() {
-                if test_description.supports_jig(jig_name) {
-                    self.dirty_tests.borrow_mut().insert(test_name.clone(), ());
-                }
-            }
-
-            for (scenario_name, scenario_description) in self.scenario_descriptions
-                .borrow()
-                .iter() {
-                if scenario_description.supports_jig(jig_name) {
-                    self.dirty_scenarios
-                        .borrow_mut()
-                        .insert(scenario_name.clone(), ());
-                }
-            }
-
-            for (interface_name, interface_description) in self.interface_descriptions
-                .borrow()
-                .iter() {
-                if interface_description.supports_jig(jig_name) {
-                    self.dirty_interfaces.borrow_mut().insert(interface_name.clone(), ());
-                }
-            }
-
-            for (logger_name, logger_description) in self.logger_descriptions
-                .borrow()
-                .iter() {
-                if logger_description.supports_jig(jig_name) {
-                    self.dirty_loggers.borrow_mut().insert(logger_name.clone(), ());
-                }
-            }
-        }
-
-        // 2. Go through tests and mark scenarios as dirty.
-        for (test_name, _) in self.dirty_tests.borrow().iter() {
-            let unit_manager = self.unit_manager.borrow();
-            let scenarios_rc = unit_manager.get_scenarios();
-            let scenarios = scenarios_rc.borrow();
-            for (scenario_name, scenario) in scenarios.iter() {
-                if scenario.borrow().uses_test(test_name) {
-                    self.dirty_scenarios
-                        .borrow_mut()
-                        .insert(scenario_name.clone(), ());
-                }
-            }
-        }
-
-        // 3. Delete any "dirty" objects that were Deleted.
-        {
-            let mut to_remove = vec![];
-            for (id, _) in self.dirty_jigs.borrow().iter() {
-                match *statuses.get(id).expect("Unable to find dirty jig in status list") {
-                    UnitStatus::UnloadStarted(_) | UnitStatus::LoadFailed(_) => {
-                        self.jig_descriptions.borrow_mut().remove(id);
-                        self.unit_manager.borrow_mut().unload(id);
-                        to_remove.push(id.clone());
-                    }
-                    _ => (),
-                }
-            }
-            for (id, _) in self.dirty_tests.borrow().iter() {
-                match *statuses.get(id).expect("Unable to find dirty test in status list") {
-                    UnitStatus::UnloadStarted(_) | UnitStatus::LoadFailed(_) => {
-                        self.test_descriptions.borrow_mut().remove(id);
-                        self.unit_manager.borrow_mut().unload(id);
-                        to_remove.push(id.clone());
-                    }
-                    _ => (),
-                }
-            }
-            for (id, _) in self.dirty_scenarios.borrow().iter() {
-                match *statuses.get(id).expect("Unable to find dirty scenario in status list") {
-                    UnitStatus::UnloadStarted(_) | UnitStatus::LoadFailed(_) => {
-                        self.scenario_descriptions.borrow_mut().remove(id);
-                        self.unit_manager.borrow_mut().unload(id);
-                        to_remove.push(id.clone());
-                    }
-                    _ => (),
-                }
-            }
-            for (id, _) in self.dirty_interfaces.borrow().iter() {
-                match *statuses.get(id).expect("Unable to find dirty interface in status list") {
-                    UnitStatus::UnloadStarted(_) | UnitStatus::LoadFailed(_) => {
-                        self.interface_descriptions.borrow_mut().remove(id);
-                        self.unit_manager.borrow_mut().unload(id);
-                        to_remove.push(id.clone());
-                    }
-                    _ => (),
-                }
-            }
-
-            for id in to_remove {
-                match *id.kind() {
-                    UnitKind::Jig => self.dirty_jigs.borrow_mut().remove(&id),
-                    UnitKind::Test => self.dirty_tests.borrow_mut().remove(&id),
-                    UnitKind::Scenario => self.dirty_scenarios.borrow_mut().remove(&id),
-                    UnitKind::Interface => self.dirty_interfaces.borrow_mut().remove(&id),
-                    UnitKind::Internal => None,
-                };
-                statuses.remove(&id);
-            }
-        }
-        for (id, _) in self.dirty_loggers.borrow().iter() {
-            if let &UnitStatus::UnloadStarted(_) = statuses.get(id).expect("Unable to find status in dirty logger list") {
-                self.logger_descriptions.borrow_mut().remove(id);
-                self.unit_manager.borrow_mut().unload(id);
-                statuses.remove(id);
-            }
-        }
-
-        // 4. Load all Jigs that are valid.
-        load_units_for_activation!(self, statuses, dirty_jigs, jig_descriptions, load_jig);
-
-        // 5. Load all Interfaces that are compatible with this Jig.
-        load_units_for_activation!(self, statuses, dirty_interfaces, interface_descriptions, load_interface);
-
-        // 6. Load all loggers that are compatible with this Jig.
-        load_units_for_activation!(self, statuses, dirty_loggers, logger_descriptions, load_logger);
-
-        // 7. Load all Tests that are compatible with this Jig.
-        load_units!(self, statuses, dirty_tests, test_descriptions, load_test);
-
-        // 8. Load all Scenarios that are compatible with this Jig.
-        load_units!(self, statuses, dirty_scenarios, scenario_descriptions, load_scenario);
-
-        // 9. Activate all jigs that were just loaded.
-        select_and_activate_units!(self, dirty_jigs);
-
-        // 10. Activate all interfaces that were just loaded.
-        select_and_activate_units!(self, dirty_interfaces);
-
-        // 11. Activate all loggers that were just loaded.
-        select_and_activate_units!(self, dirty_loggers);
-
-        // 12. Prepare any defaults that need loading (i.e. jigs, scenarios, etc.)
-        self.unit_manager.borrow_mut().refresh_defaults();
-
-        self.broadcaster.broadcast(&UnitEvent::RescanFinish);
-    }
-
-    pub fn process_message(&mut self, evt: &UnitEvent) {
-        match evt {
-            &UnitEvent::Status(ref msg) =>  {
-                let &UnitStatusEvent {ref name, ref status} = msg;
-
-                match status {
-                    &UnitStatus::LoadStarted(ref path) => {
-<<<<<<< HEAD
-                        process_if!(self, name, status, UnitKind::Interface, path, InterfaceDescription, dirty_interfaces, interface_descriptions);
-                        process_if!(self, name, status, UnitKind::Jig, path, JigDescription, dirty_jigs, jig_descriptions);
-                        process_if!(self, name, status, UnitKind::Logger, path, LoggerDescription, dirty_loggers, logger_descriptions);
-                        process_if!(self, name, status, UnitKind::Test, path, TestDescription, dirty_tests, test_descriptions);
-                        process_if!(self, name, status, UnitKind::Scenario, path, ScenarioDescription, dirty_scenarios, scenario_descriptions);
-                    }
-                    &UnitStatus::UpdateStarted(ref path) => {
-                        process_if!(self, name, status, UnitKind::Interface, path, InterfaceDescription, dirty_interfaces, interface_descriptions);
-                        process_if!(self, name, status, UnitKind::Jig, path, JigDescription, dirty_jigs, jig_descriptions);
-                        process_if!(self, name, status, UnitKind::Logger, path, LoggerDescription, dirty_loggers, logger_descriptions);
-                        process_if!(self, name, status, UnitKind::Scenario, path, ScenarioDescription, dirty_scenarios, scenario_descriptions);
-                        process_if!(self, name, status, UnitKind::Test, path, TestDescription, dirty_tests, test_descriptions);
-=======
-                        process_if!(self, name, status, UnitKind::Jig, path, JigDescription, jig_descriptions);
-                        process_if!(self, name, status, UnitKind::Interface, path, InterfaceDescription, interface_descriptions);
-                        process_if!(self, name, status, UnitKind::Test, path, TestDescription, test_descriptions);
-                        process_if!(self, name, status, UnitKind::Scenario, path, ScenarioDescription, scenario_descriptions);
-                    }
-                    &UnitStatus::UpdateStarted(ref path) => {
-                        process_if!(self, name, status, UnitKind::Jig, path, JigDescription, jig_descriptions);
-                        process_if!(self, name, status, UnitKind::Interface, path, InterfaceDescription, interface_descriptions);
-                        process_if!(self, name, status, UnitKind::Test, path, TestDescription, test_descriptions);
-                        process_if!(self, name, status, UnitKind::Scenario, path, ScenarioDescription, scenario_descriptions);
->>>>>>> af5e24e8
-                    }
-                    &UnitStatus::UnloadStarted(ref path) => {
-                        self.unit_status
-                            .borrow_mut()
-                            .insert(name.clone(), UnitStatus::UnloadStarted(path.clone()));
-<<<<<<< HEAD
-                        match name.kind() {
-                            &UnitKind::Interface => self.dirty_interfaces.borrow_mut().insert(name.clone(), ()),
-                            &UnitKind::Jig => self.dirty_jigs.borrow_mut().insert(name.clone(), ()),
-                            &UnitKind::Logger => self.dirty_loggers.borrow_mut().insert(name.clone(), ()),
-                            &UnitKind::Test => self.dirty_tests.borrow_mut().insert(name.clone(), ()),
-                            &UnitKind::Scenario => self.dirty_scenarios.borrow_mut().insert(name.clone(), ()),
-                            &UnitKind::Internal => None,
-                        };
-=======
-                        self.mark_dirty(name);
->>>>>>> af5e24e8
-                    },
-                    _ => (),
-                }
-            },
-            &UnitEvent::RescanRequest => self.rescan(),
-            _ => (),
-        }
-
-        // Also pass the message on to the unit manager.
-        self.unit_manager.borrow().process_message(evt);
-    }
-}
+// The UnitLibrary contains plans to load each valid Unit.  Units may
+// not actually be selected, e.g. if they aren't compatible.
+
+use std::cell::RefCell;
+use std::collections::HashMap;
+use std::sync::{Arc, Mutex};
+
+use config::Config;
+use unit::{UnitKind, UnitName};
+use unitbroadcaster::{UnitBroadcaster, UnitCategoryEvent, UnitEvent, UnitStatus, UnitStatusEvent};
+use unitmanager::UnitManager;
+use units::interface::InterfaceDescription;
+use units::jig::{JigDescription};
+use units::logger::LoggerDescription;
+use units::scenario::{ScenarioDescription};
+use units::test::{TestDescription};
+
+macro_rules! process_if {
+    ($slf:ident, $name:ident, $status:ident, $tstkind:path, $path:ident, $trgt:ident, $desc:ident) => {
+        if $name.kind() == &$tstkind {
+            // Add the unit name to a list of "dirty units" that will be checked during "rescan()"
+            $slf.mark_dirty($name);
+            match $trgt::from_path($path) {
+                Err(e) => {
+                    let status = UnitStatus::LoadFailed(format!("{}", e));
+
+                    $slf.broadcaster
+                        .broadcast(&UnitEvent::Status(UnitStatusEvent::new_load_failed($name, format!("{}", e))));
+                    // Add an entry to the status to report unit failure.
+                    $slf.unit_status
+                        .borrow_mut()
+                        .insert($name.clone(), status);
+                },
+                Ok(description) => {
+                    // Insert it into the description table
+                    $slf.$desc.borrow_mut().insert($name.clone(), description);
+
+                    // Add an entry to the status to determine whether this unit is new or not.
+                    $slf.unit_status
+                        .borrow_mut()
+                        .insert($name.clone(), $status.clone());
+
+                    $slf.broadcaster
+                        .broadcast(&UnitEvent::Category(UnitCategoryEvent::new($tstkind,
+                                                                            &format!(
+                                "Number of units \
+                                on disk: {}",
+                                $slf.$desc.borrow().len()
+                            ))));
+                }
+            }
+        }
+    }
+}
+
+macro_rules! load_units_for_activation {
+    ($slf:ident, $statuses:ident, $dirty:ident, $descriptions:ident, $load:ident) => {
+        {
+            let mut to_remove = vec![];
+            for (id, _) in $slf.$dirty.borrow().iter() {
+                let load_result = {
+                    let status = $statuses.get(id);
+                    if status.is_none() {
+                        to_remove.push(id.clone());
+                        continue;
+                    }
+                    let status = status.unwrap();
+
+                    let descriptions = $slf.$descriptions.borrow();
+                    let description = descriptions.get(id);
+                    if description.is_none() {
+                        to_remove.push(id.clone());
+                        continue;
+                    }
+                    let description = description.unwrap();
+
+                    $slf.unit_manager.borrow_mut().unload(id);
+
+                    match status {
+                        &UnitStatus::LoadStarted(_) => $slf.unit_manager.borrow_mut().$load(description),
+                        &UnitStatus::UpdateStarted(_) => $slf.unit_manager.borrow_mut().$load(description),
+                        x => panic!("Unexpected unit status: {}", x),
+                    }
+                };
+
+                if let Err(e) = load_result {
+                    $statuses.insert(id.clone(), UnitStatus::LoadFailed(format!("{}", e)));
+                    to_remove.push(id.clone());
+                }
+            }
+            let mut dirty = $slf.$dirty.borrow_mut();
+            for id in to_remove {
+                dirty.remove(&id);
+            }
+        }
+    }
+}
+
+macro_rules! select_and_activate_units {
+    ($slf:ident, $dirty:ident) => {
+        {
+            for (id, _) in $slf.$dirty.borrow().iter() {
+                $slf.unit_manager.borrow_mut().select(id);
+                $slf.unit_manager.borrow_mut().activate(id);
+            }
+            $slf.$dirty.borrow_mut().clear();
+        }
+    }
+}
+
+macro_rules! load_units {
+    ($slf:ident, $statuses:ident, $dirty:ident, $descriptions:ident, $load:ident) => {
+        load_units_for_activation!($slf, $statuses, $dirty, $descriptions, $load);
+        $slf.$dirty.borrow_mut().clear();
+    }
+}
+
+pub struct UnitLibrary {
+    broadcaster: UnitBroadcaster,
+
+    /// The unit status is used to determine whether to reload units or not.
+    unit_status: RefCell<HashMap<UnitName, UnitStatus>>,
+
+    /// Currently available interface descriptions.  The interfaces they describe might not be valid.
+    interface_descriptions: RefCell<HashMap<UnitName, InterfaceDescription>>,
+
+    /// Currently available jig descriptions.  The jigs they describe might not be valid.
+    jig_descriptions: RefCell<HashMap<UnitName, JigDescription>>,
+
+    /// Currently available logger descriptions.
+    logger_descriptions: RefCell<HashMap<UnitName, LoggerDescription>>,
+
+    /// Currently available scenario descriptions.  The scenarios they describe might not be valid.
+    scenario_descriptions: RefCell<HashMap<UnitName, ScenarioDescription>>,
+
+    /// Currently available test descriptions.  The tests they describe might not be valid.
+    test_descriptions: RefCell<HashMap<UnitName, TestDescription>>,
+
+    /// A list of unit names that must be checked when a rescan() is performed.
+    dirty_interfaces: RefCell<HashMap<UnitName, ()>>,
+    dirty_jigs: RefCell<HashMap<UnitName, ()>>,
+    dirty_loggers: RefCell<HashMap<UnitName, ()>>,
+    dirty_scenarios: RefCell<HashMap<UnitName, ()>>,
+    dirty_tests: RefCell<HashMap<UnitName, ()>>,
+
+    /// The object in charge of keeping track of units in-memory.
+    unit_manager: RefCell<UnitManager>,
+}
+
+impl UnitLibrary {
+    pub fn new(broadcaster: &UnitBroadcaster, config: &Arc<Mutex<Config>>) -> Self {
+        UnitLibrary {
+            broadcaster: broadcaster.clone(),
+            unit_status: RefCell::new(HashMap::new()),
+
+            interface_descriptions: RefCell::new(HashMap::new()),
+            jig_descriptions: RefCell::new(HashMap::new()),
+            logger_descriptions: RefCell::new(HashMap::new()),
+            scenario_descriptions: RefCell::new(HashMap::new()),
+            test_descriptions: RefCell::new(HashMap::new()),
+
+            dirty_interfaces: RefCell::new(HashMap::new()),
+            dirty_jigs: RefCell::new(HashMap::new()),
+            dirty_loggers: RefCell::new(HashMap::new()),
+            dirty_scenarios: RefCell::new(HashMap::new()),
+            dirty_tests: RefCell::new(HashMap::new()),
+
+            unit_manager: RefCell::new(UnitManager::new(broadcaster, config)),
+        }
+    }
+
+    fn mark_dirty(&self, name: &UnitName) {
+        // Add the unit name to a list of "dirty units" that will be checked during "rescan()"
+        match name.kind() {
+            &UnitKind::Interface => self.dirty_interfaces.borrow_mut().insert(name.clone(), ()),
+            &UnitKind::Jig => self.dirty_jigs.borrow_mut().insert(name.clone(), ()),
+            &UnitKind::Logger => self.dirty_loggers.borrow_mut().insert(name.clone(), ()),
+            &UnitKind::Test => self.dirty_tests.borrow_mut().insert(name.clone(), ()),
+            &UnitKind::Scenario => self.dirty_scenarios.borrow_mut().insert(name.clone(), ()),
+            &UnitKind::Internal => None,
+        };
+    }
+
+    /// Examine all of the loaded units and ensure they can be loaded.
+    ///
+    /// Each unit type must be handled differently.
+    ///
+    /// 1. Mark every Interface, Scenario or Test that depends on a dirty jig as dirty.
+    ///    That way, they will be rescanned.
+    /// 2. Mark every Scenario that uses a dirty Test as dirty.
+    ///    That way, scenario dependency graphs will be re-evaluated.
+    /// 3. Delete any "dirty" objects that were Deleted.
+    /// 4. Select all Jigs that are valid.
+    /// 5. Select all Interfaces that are valid.
+    /// 6. Select all Tests that are compatible with this Jig.
+    /// 7. Select all Scenarios.
+    /// 8. Activate all Jigs (only the last one will be 'active')
+    /// 9. Activate all Interfaces.
+    pub fn rescan(&mut self) {
+        self.broadcaster.broadcast(&UnitEvent::RescanStart);
+        let mut statuses = self.unit_status.borrow_mut();
+
+        // 1. Go through jigs and mark dependent scenarios and tests as dirty.
+        for (jig_name, _) in self.dirty_jigs.borrow().iter() {
+            for (test_name, test_description) in self.test_descriptions.borrow().iter() {
+                if test_description.supports_jig(jig_name) {
+                    self.dirty_tests.borrow_mut().insert(test_name.clone(), ());
+                }
+            }
+
+            for (scenario_name, scenario_description) in self.scenario_descriptions
+                .borrow()
+                .iter() {
+                if scenario_description.supports_jig(jig_name) {
+                    self.dirty_scenarios
+                        .borrow_mut()
+                        .insert(scenario_name.clone(), ());
+                }
+            }
+
+            for (interface_name, interface_description) in self.interface_descriptions
+                .borrow()
+                .iter() {
+                if interface_description.supports_jig(jig_name) {
+                    self.dirty_interfaces.borrow_mut().insert(interface_name.clone(), ());
+                }
+            }
+
+            for (logger_name, logger_description) in self.logger_descriptions
+                .borrow()
+                .iter() {
+                if logger_description.supports_jig(jig_name) {
+                    self.dirty_loggers.borrow_mut().insert(logger_name.clone(), ());
+                }
+            }
+        }
+
+        // 2. Go through tests and mark scenarios as dirty.
+        for (test_name, _) in self.dirty_tests.borrow().iter() {
+            let unit_manager = self.unit_manager.borrow();
+            let scenarios_rc = unit_manager.get_scenarios();
+            let scenarios = scenarios_rc.borrow();
+            for (scenario_name, scenario) in scenarios.iter() {
+                if scenario.borrow().uses_test(test_name) {
+                    self.dirty_scenarios
+                        .borrow_mut()
+                        .insert(scenario_name.clone(), ());
+                }
+            }
+        }
+
+        // 3. Delete any "dirty" objects that were Deleted.
+        {
+            let mut to_remove = vec![];
+            for (id, _) in self.dirty_jigs.borrow().iter() {
+                match *statuses.get(id).expect("Unable to find dirty jig in status list") {
+                    UnitStatus::UnloadStarted(_) | UnitStatus::LoadFailed(_) => {
+                        self.jig_descriptions.borrow_mut().remove(id);
+                        self.unit_manager.borrow_mut().unload(id);
+                        to_remove.push(id.clone());
+                    }
+                    _ => (),
+                }
+            }
+            for (id, _) in self.dirty_tests.borrow().iter() {
+                match *statuses.get(id).expect("Unable to find dirty test in status list") {
+                    UnitStatus::UnloadStarted(_) | UnitStatus::LoadFailed(_) => {
+                        self.test_descriptions.borrow_mut().remove(id);
+                        self.unit_manager.borrow_mut().unload(id);
+                        to_remove.push(id.clone());
+                    }
+                    _ => (),
+                }
+            }
+            for (id, _) in self.dirty_scenarios.borrow().iter() {
+                match *statuses.get(id).expect("Unable to find dirty scenario in status list") {
+                    UnitStatus::UnloadStarted(_) | UnitStatus::LoadFailed(_) => {
+                        self.scenario_descriptions.borrow_mut().remove(id);
+                        self.unit_manager.borrow_mut().unload(id);
+                        to_remove.push(id.clone());
+                    }
+                    _ => (),
+                }
+            }
+            for (id, _) in self.dirty_interfaces.borrow().iter() {
+                match *statuses.get(id).expect("Unable to find dirty interface in status list") {
+                    UnitStatus::UnloadStarted(_) | UnitStatus::LoadFailed(_) => {
+                        self.interface_descriptions.borrow_mut().remove(id);
+                        self.unit_manager.borrow_mut().unload(id);
+                        to_remove.push(id.clone());
+                    }
+                    _ => (),
+                }
+            }
+
+            for (id, _) in self.dirty_loggers.borrow().iter() {
+                match *statuses.get(id).expect("Unable to find dirty logger in status list") {
+                    UnitStatus::UnloadStarted(_) | UnitStatus::LoadFailed(_) => {
+                        self.logger_descriptions.borrow_mut().remove(id);
+                        self.unit_manager.borrow_mut().unload(id);
+                        to_remove.push(id.clone());
+                    }
+                    _ => (),
+                }
+            }
+
+            for id in to_remove {
+                match *id.kind() {
+                    UnitKind::Interface => self.dirty_interfaces.borrow_mut().remove(&id),
+                    UnitKind::Jig => self.dirty_jigs.borrow_mut().remove(&id),
+                    UnitKind::Logger => self.dirty_loggers.borrow_mut().remove(&id),
+                    UnitKind::Scenario => self.dirty_scenarios.borrow_mut().remove(&id),
+                    UnitKind::Test => self.dirty_tests.borrow_mut().remove(&id),
+                    UnitKind::Internal => None,
+                };
+                statuses.remove(&id);
+            }
+        }
+
+        // 4. Load all Jigs that are valid.
+        load_units_for_activation!(self, statuses, dirty_jigs, jig_descriptions, load_jig);
+
+        // 5. Load all Interfaces that are compatible with this Jig.
+        load_units_for_activation!(self, statuses, dirty_interfaces, interface_descriptions, load_interface);
+
+        // 6. Load all loggers that are compatible with this Jig.
+        load_units_for_activation!(self, statuses, dirty_loggers, logger_descriptions, load_logger);
+
+        // 7. Load all Tests that are compatible with this Jig.
+        load_units!(self, statuses, dirty_tests, test_descriptions, load_test);
+
+        // 8. Load all Scenarios that are compatible with this Jig.
+        load_units!(self, statuses, dirty_scenarios, scenario_descriptions, load_scenario);
+
+        // 9. Activate all jigs that were just loaded.
+        select_and_activate_units!(self, dirty_jigs);
+
+        // 10. Activate all interfaces that were just loaded.
+        select_and_activate_units!(self, dirty_interfaces);
+
+        // 11. Activate all loggers that were just loaded.
+        select_and_activate_units!(self, dirty_loggers);
+
+        // 12. Prepare any defaults that need loading (i.e. jigs, scenarios, etc.)
+        self.unit_manager.borrow_mut().refresh_defaults();
+
+        self.broadcaster.broadcast(&UnitEvent::RescanFinish);
+    }
+
+    pub fn process_message(&mut self, evt: &UnitEvent) {
+        match evt {
+            &UnitEvent::Status(ref msg) =>  {
+                let &UnitStatusEvent {ref name, ref status} = msg;
+
+                match status {
+                    &UnitStatus::LoadStarted(ref path) => {
+                        process_if!(self, name, status, UnitKind::Interface, path, InterfaceDescription, interface_descriptions);
+                        process_if!(self, name, status, UnitKind::Logger, path, LoggerDescription, logger_descriptions);
+                        process_if!(self, name, status, UnitKind::Jig, path, JigDescription, jig_descriptions);
+                        process_if!(self, name, status, UnitKind::Scenario, path, ScenarioDescription, scenario_descriptions);
+                        process_if!(self, name, status, UnitKind::Test, path, TestDescription, test_descriptions);
+                    }
+                    &UnitStatus::UpdateStarted(ref path) => {
+                        process_if!(self, name, status, UnitKind::Interface, path, InterfaceDescription, interface_descriptions);
+                        process_if!(self, name, status, UnitKind::Jig, path, JigDescription, jig_descriptions);
+                        process_if!(self, name, status, UnitKind::Logger, path, LoggerDescription, logger_descriptions);
+                        process_if!(self, name, status, UnitKind::Scenario, path, ScenarioDescription, scenario_descriptions);
+                        process_if!(self, name, status, UnitKind::Test, path, TestDescription, test_descriptions);
+                    }
+                    &UnitStatus::UnloadStarted(ref path) => {
+                        self.unit_status
+                            .borrow_mut()
+                            .insert(name.clone(), UnitStatus::UnloadStarted(path.clone()));
+                        self.mark_dirty(name);
+                    },
+                    _ => (),
+                }
+            },
+            &UnitEvent::RescanRequest => self.rescan(),
+            _ => (),
+        }
+
+        // Also pass the message on to the unit manager.
+        self.unit_manager.borrow().process_message(evt);
+    }
+}